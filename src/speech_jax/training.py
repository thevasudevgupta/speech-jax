from pathlib import Path
from typing import Any, Callable, Dict, Optional, Union

import jax
import jax.numpy as jnp
import wandb
import yaml
from datasets import IterableDataset
from flax import jax_utils, struct
from flax.serialization import from_bytes, to_bytes
from flax.training import train_state
from flax.training.common_utils import shard
from pydantic import BaseModel, Field
from tqdm.auto import tqdm

from .data_utils import HFIterableDataLoader

<<<<<<< HEAD
=======


>>>>>>> fc724512
PathType = Union[Path, str]
OPTIMIZER_STATE_PATH = "optim_state.msgpack"
MODEL_PATH = "flax_model.msgpack"
TRAINING_STATE_PATH = "training_state.yaml"


@struct.dataclass
class TrainingStepOutput:
    state: train_state.TrainState
    dropout_rng: jnp.DeviceArray

    # following are used only for logging purposes
    loss: jnp.DeviceArray
<<<<<<< HEAD
    # lr: Optional[jnp.DeviceArray] = None

=======
    lr: Optional[jnp.DeviceArray] = None
>>>>>>> fc724512

@struct.dataclass
class ValidationStepOutput:
    loss: jnp.DeviceArray


class TrainerConfig(BaseModel):
    max_epochs: int
    batch_size_per_device: int
<<<<<<< HEAD
    wandb_project_name: str = "speech_jax"
    epochs_save_dir: Optional[str] = None
    logging_steps: int = 1
    max_steps_per_epoch: int = -1

    @classmethod
    def from_dict(cls, dictionary: Dict[str, Any]) -> "TrainerConfig":
        return cls(**dictionary)
=======
    wandb_project_name: str
    epochs_save_dir: Optional[str] = None
    logging_steps: int
    max_steps_per_epoch: int = -1
>>>>>>> fc724512


class Trainer(BaseModel):
    config: TrainerConfig
    training_step: Callable
    validation_step: Callable
    train_pmap_kwargs: Dict[str, Any] = {}
    val_pmap_kwargs: Dict[str, Any] = {}
    collate_fn: Optional[Callable] = None

    # input signature has `save_dir` & `params`
    model_save_fn: Optional[Callable] = None

    def train(
        self,
        state: train_state.TrainState,
        train_data: IterableDataset,
        val_data: IterableDataset,
        wandb_configs: Optional[Dict[str, Any]] = None,
        seed: int = 0,
    ):
        wandb_configs = wandb_configs or self.config.dict()
<<<<<<< HEAD
        logger = wandb.init(
            project=self.config.wandb_project_name, config=wandb_configs
        )
=======
        logger = wandb.init(project=self.config.wandb_project_name, config=wandb_configs)
>>>>>>> fc724512
        # jax.profiler.start_trace("./tensorboard")

        batch_size = self.config.batch_size_per_device * jax.device_count()

        train_data = HFIterableDataLoader(
            train_data, batch_size=batch_size, collate_fn=self.collate_fn
        )
        train_data.shuffle(seed)

        val_data = HFIterableDataLoader(
            val_data, batch_size=batch_size, collate_fn=self.collate_fn
        )

        state = jax_utils.replicate(state)
        training_step = jax.pmap(self.training_step, **self.train_pmap_kwargs)
        validation_step = jax.pmap(self.validation_step, **self.val_pmap_kwargs)

        rng = jax.random.PRNGKey(seed)
        dropout_rng = jax.random.split(rng, jax.device_count())

        for epoch in range(self.config.max_epochs):
            tr_loss, avg_tr_loss = jnp.array(0), jnp.array(0)
            train_data.set_epoch(epoch)

            pbar = tqdm(enumerate(train_data), desc=f"Running epoch-{epoch}")
            for step, batch in pbar:
                batch = shard(batch)

                outputs = training_step(state, dropout_rng, batch)
                state, dropout_rng = outputs.state, outputs.dropout_rng

                loss = jax_utils.unreplicate(outputs.loss)
                tr_loss += loss
                avg_tr_loss += loss

                if (step + 1) % self.config.logging_steps == 0:
                    logs = {
<<<<<<< HEAD
                        "tr_loss": tr_loss.item() / self.config.logging_steps,
                        "avg_tr_loss": avg_tr_loss.item() / (step + 1),
                    }
=======
                            "tr_loss": tr_loss.item() / self.config.logging_steps,
                            "avg_tr_loss": avg_tr_loss.item() / (step + 1),
                        }
>>>>>>> fc724512
                    if outputs.lr is not None:
                        logs["lr"] = jax_utils.unreplicate(outputs.lr).item()

                    pbar.set_postfix(**logs)
                    logger.log(logs)
                    tr_loss = jnp.array(0)

                if (step + 1) >= self.config.max_steps_per_epoch:
                    break

            if self.config.epochs_save_dir is not None:
                self.save_checkpoint(
                    jax_utils.unreplicate(state),
                    Path(self.config.epochs_save_dir, f"epoch-{epoch}"),
                )

            val_steps, val_loss = 0, jnp.array(0)
            for batch in tqdm(val_data):
                batch = shard(batch)
                outputs = validation_step(state, batch)
                val_loss += jax_utils.unreplicate(outputs.loss)
                val_steps += 1
            logger.log({"val_loss": val_loss.item() / val_steps, "epoch": epoch})

        # jax.profiler.stop_trace()

        return jax_utils.unreplicate(state)

    def save_checkpoint(
        self,
        state: train_state.TrainState,
        ckpt_dir: PathType,
    ) -> Path:
        # state must be unreplicated before passing it

        ckpt_dir = Path(ckpt_dir)
        ckpt_dir.mkdir(exist_ok=True, parents=True)

        if self.model_save_fn is not None:
            self.model_save_fn(ckpt_dir, state.params)
        else:
            with open(ckpt_dir / MODEL_PATH, "wb") as f:
                f.write(to_bytes(state.params))
        with open(ckpt_dir / OPTIMIZER_STATE_PATH, "wb") as f:
            f.write(to_bytes(state.opt_state))

        return ckpt_dir

    def load_checkpoint(self, ckpt_dir: PathType):
        ...<|MERGE_RESOLUTION|>--- conflicted
+++ resolved
@@ -15,11 +15,6 @@
 
 from .data_utils import HFIterableDataLoader
 
-<<<<<<< HEAD
-=======
-
-
->>>>>>> fc724512
 PathType = Union[Path, str]
 OPTIMIZER_STATE_PATH = "optim_state.msgpack"
 MODEL_PATH = "flax_model.msgpack"
@@ -33,12 +28,7 @@
 
     # following are used only for logging purposes
     loss: jnp.DeviceArray
-<<<<<<< HEAD
-    # lr: Optional[jnp.DeviceArray] = None
-
-=======
     lr: Optional[jnp.DeviceArray] = None
->>>>>>> fc724512
 
 @struct.dataclass
 class ValidationStepOutput:
@@ -48,7 +38,6 @@
 class TrainerConfig(BaseModel):
     max_epochs: int
     batch_size_per_device: int
-<<<<<<< HEAD
     wandb_project_name: str = "speech_jax"
     epochs_save_dir: Optional[str] = None
     logging_steps: int = 1
@@ -57,12 +46,6 @@
     @classmethod
     def from_dict(cls, dictionary: Dict[str, Any]) -> "TrainerConfig":
         return cls(**dictionary)
-=======
-    wandb_project_name: str
-    epochs_save_dir: Optional[str] = None
-    logging_steps: int
-    max_steps_per_epoch: int = -1
->>>>>>> fc724512
 
 
 class Trainer(BaseModel):
@@ -85,13 +68,10 @@
         seed: int = 0,
     ):
         wandb_configs = wandb_configs or self.config.dict()
-<<<<<<< HEAD
         logger = wandb.init(
             project=self.config.wandb_project_name, config=wandb_configs
         )
-=======
-        logger = wandb.init(project=self.config.wandb_project_name, config=wandb_configs)
->>>>>>> fc724512
+
         # jax.profiler.start_trace("./tensorboard")
 
         batch_size = self.config.batch_size_per_device * jax.device_count()
@@ -129,15 +109,9 @@
 
                 if (step + 1) % self.config.logging_steps == 0:
                     logs = {
-<<<<<<< HEAD
                         "tr_loss": tr_loss.item() / self.config.logging_steps,
                         "avg_tr_loss": avg_tr_loss.item() / (step + 1),
                     }
-=======
-                            "tr_loss": tr_loss.item() / self.config.logging_steps,
-                            "avg_tr_loss": avg_tr_loss.item() / (step + 1),
-                        }
->>>>>>> fc724512
                     if outputs.lr is not None:
                         logs["lr"] = jax_utils.unreplicate(outputs.lr).item()
 
